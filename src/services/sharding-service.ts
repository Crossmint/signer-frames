<<<<<<< HEAD
import { combine } from "shamir-secret-sharing";
import { Ed25519Service } from "./ed25519";
import { base64Decode } from "../utils";
=======
import { CrossmintApiService } from './api';
import { StorageService } from './storage';
import { combine } from 'shamir-secret-sharing';
import { Stores } from './storage';
import { Ed25519Service } from './ed25519';
import { base64Decode } from '../utils';
>>>>>>> cde5d055

// Supported chain layers
export type ChainLayer = "solana" | "evm";

// Key shard structure
export interface KeyShard {
	data: string;
}

export interface RecombinedKeys {
	privateKey: Uint8Array;
	publicKey: string;
}

export class ShardingService {
<<<<<<< HEAD
	constructor(
		private readonly ed25519Service: Ed25519Service = new Ed25519Service(),
	) {}

	public getOrCreateDeviceId(): string {
		console.log("[ShardingService] Attempting to get device ID from storage");

		const existing = localStorage.getItem("deviceId");
		if (existing != null) {
			console.log("[ShardingService] Found existing device ID:", existing);
			return existing;
		}

		console.log(
			"[ShardingService] No existing device ID found, generating new one",
		);
		const deviceId = crypto.randomUUID();
		localStorage.setItem("deviceId", deviceId);
		console.log("[ShardingService] Successfully stored new device ID");
		return deviceId;
	}

	/**
	 * Recombines key shards to recover the private key and derive the public key
	 * @param shard1 First key shard
	 * @param shard2 Second key shard
	 * @param chainLayer The blockchain layer (solana, evm, etc.)
	 * @returns The recombined private key and public key
	 */
	async recombineShards(
		shard1: Uint8Array,
		shard2: Uint8Array,
		chainLayer: ChainLayer,
	): Promise<RecombinedKeys> {
		try {
			const privateKey = await combine([shard1, shard2]);
			const publicKey = await this.computePublicKey(privateKey, chainLayer);
			return {
				privateKey,
				publicKey,
			};
		} catch (error) {
			throw new Error(
				`Failed to recombine key shards: ${error instanceof Error ? error.message : String(error)}`,
			);
		}
	}

	async reconstructKey(
		authShare: string,
		chainLayer: ChainLayer,
	): Promise<RecombinedKeys> {
		const deviceShare = this.getDeviceShare();
		if (!deviceShare) {
			throw new Error("Device share not found");
		}

		return this.recombineShards(
			base64Decode(deviceShare),
			base64Decode(authShare),
			chainLayer,
		);
	}

	/**
	 * Computes a public key from a private key for a specific chain
	 * @param privateKey The private key as Uint8Array
	 * @param chainLayer The blockchain layer (solana, evm, etc.)
	 * @returns The formatted public key as a string
	 */
	private async computePublicKey(
		privateKey: Uint8Array,
		chainLayer: ChainLayer,
	): Promise<string> {
		if (privateKey.length !== 32) {
			throw new Error(
				`Invalid private key length: ${privateKey.length}. Expected 32 bytes.`,
			);
		}

		switch (chainLayer) {
			case "solana":
				return await this.ed25519Service.getPublicKey(privateKey);
			case "evm":
				throw new Error("EVM key derivation not yet implemented");
			default:
				throw new Error(`Unsupported chain layer: ${chainLayer}`);
		}
	}

	/**
	 * Stores a device key shard in the local storage. It does not expire
	 * @param shard The key shard to store
	 */
	async storeDeviceShare(share: string): Promise<void> {
		localStorage.setItem("device-share", share);
	}

	/**
	 * Stores an auth key shard in the local storage. Expires in 5 minutes
	 * @param shard The key shard to store
	 */
	async cacheAuthShare(share: string): Promise<void> {
		sessionStorage.setItem("auth-share", share);
	}

	/**
	 * Retrieves a device key shard from local storage
	 * @param shardId The ID of the shard to retrieve
	 * @returns The key shard or null if not found
	 */
	getDeviceShare(): string | null {
		return localStorage.getItem("device-share");
	}

	/**
	 * Retrieves an auth key shard from local storage
	 * @param shardId The ID of the shard to retrieve
	 * @returns The key shard or null if not found
	 */
	getCachedAuthShare(): string | null {
		return sessionStorage.getItem("auth-share");
	}
=======
  constructor(
    private readonly storageService: StorageService = new StorageService(),
    private readonly crossmintApiService: CrossmintApiService = new CrossmintApiService(),
    private readonly ed25519Service: Ed25519Service = new Ed25519Service()
  ) {}

  async init(): Promise<void> {
    await this.storageService.initDatabase();
  }

  /**
   * Recombines key shards to recover the private key and derive the public key
   * @param shard1 First key shard
   * @param shard2 Second key shard
   * @param chainLayer The blockchain layer (solana, evm, etc.)
   * @returns The recombined private key and public key
   */
  async recombineShards(
    shard1: Uint8Array,
    shard2: Uint8Array,
    chainLayer: ChainLayer
  ): Promise<RecombinedKeys> {
    try {
      const privateKey = await combine([shard1, shard2]);
      const publicKey = await this.computePublicKey(privateKey, chainLayer);
      return {
        privateKey,
        publicKey,
      };
    } catch (error) {
      throw new Error(
        `Failed to recombine key shards: ${error instanceof Error ? error.message : String(error)}`
      );
    }
  }

  async reconstructKey(authShard: KeyShard, chainLayer: ChainLayer): Promise<RecombinedKeys> {
    const { deviceId, data } = authShard;
    const deviceShard = await this.getDeviceKeyShardFromLocal(deviceId);
    if (!deviceShard) {
      throw new Error(`Device shard not found in IndexedDB for deviceId: ${deviceId}`);
    }
    return this.recombineShards(base64Decode(deviceShard.data), base64Decode(data), chainLayer);
  }

  /**
   * Computes a public key from a private key for a specific chain
   * @param privateKey The private key as Uint8Array
   * @param chainLayer The blockchain layer (solana, evm, etc.)
   * @returns The formatted public key as a string
   */
  private async computePublicKey(privateKey: Uint8Array, chainLayer: ChainLayer): Promise<string> {
    if (privateKey.length !== 32) {
      throw new Error(`Invalid private key length: ${privateKey.length}. Expected 32 bytes.`);
    }

    switch (chainLayer) {
      case 'solana':
        return await this.ed25519Service.getPublicKey(privateKey);
      case 'evm':
        throw new Error('EVM key derivation not yet implemented');
      default:
        throw new Error(`Unsupported chain layer: ${chainLayer}`);
    }
  }

  /**
   * Stores a device key shard in the local storage. It does not expire
   * @param shard The key shard to store
   */
  async storeDeviceKeyShardLocally(shard: KeyShard): Promise<void> {
    await this.storeKeyShardLocallyInStore(shard, Stores.DEVICE_SHARES);
  }

  /**
   * Stores an auth key shard in the local storage. Expires in 5 minutes
   * @param shard The key shard to store
   */
  async storeAuthKeyShardLocally(shard: KeyShard): Promise<void> {
    await this.storeKeyShardLocallyInStore(shard, Stores.AUTH_SHARES, 60 * 5 * 1_000);
  }

  private async storeKeyShardLocallyInStore(
    shard: KeyShard,
    storeName: Stores,
    expiresIn?: number
  ): Promise<void> {
    await this.storageService.storeItem(
      storeName,
      {
        id: shard.deviceId,
        data: shard.data,
        type: 'base64KeyShard',
        created: Date.now(),
      },
      expiresIn
    );
  }

  /**
   * Retrieves a device key shard from local storage
   * @param shardId The ID of the shard to retrieve
   * @returns The key shard or null if not found
   */
  async getDeviceKeyShardFromLocal(shardId: string): Promise<KeyShard | null> {
    return this.getShardFromStore(Stores.DEVICE_SHARES, shardId);
  }

  /**
   * Retrieves an auth key shard from local storage
   * @param shardId The ID of the shard to retrieve
   * @returns The key shard or null if not found
   */
  async tryGetAuthKeyShardFromLocal(shardId: string): Promise<KeyShard | null> {
    return this.getShardFromStore(Stores.AUTH_SHARES, shardId);
  }

  async getLocalKeyInstance(
    deviceId: string,
    authData: { jwt: string; apiKey: string },
    chainLayer: ChainLayer
  ): Promise<RecombinedKeys> {
    let authShard = await this.tryGetAuthKeyShardFromLocal(deviceId);
    if (!authShard) {
      const { keyShare } = await this.crossmintApiService.getAuthShard(deviceId, authData);
      authShard = {
        deviceId: deviceId,
        data: keyShare,
      };
      await this.storeAuthKeyShardLocally(authShard);
    }
    const { privateKey, publicKey } = await this.reconstructKey(authShard, chainLayer);
    return {
      privateKey,
      publicKey,
    };
  }

  private async getShardFromStore(storeName: Stores, shardId: string): Promise<KeyShard | null> {
    const item = await this.storageService.getItem(storeName, shardId);

    if (!item) {
      return null;
    }

    return {
      deviceId: item.id,
      data: item.data as string,
    };
  }
>>>>>>> cde5d055
}<|MERGE_RESOLUTION|>--- conflicted
+++ resolved
@@ -1,15 +1,7 @@
-<<<<<<< HEAD
 import { combine } from "shamir-secret-sharing";
 import { Ed25519Service } from "./ed25519";
 import { base64Decode } from "../utils";
-=======
-import { CrossmintApiService } from './api';
-import { StorageService } from './storage';
-import { combine } from 'shamir-secret-sharing';
-import { Stores } from './storage';
-import { Ed25519Service } from './ed25519';
-import { base64Decode } from '../utils';
->>>>>>> cde5d055
+import { CrossmintApiService } from "./api";
 
 // Supported chain layers
 export type ChainLayer = "solana" | "evm";
@@ -25,9 +17,9 @@
 }
 
 export class ShardingService {
-<<<<<<< HEAD
 	constructor(
 		private readonly ed25519Service: Ed25519Service = new Ed25519Service(),
+		private readonly api: CrossmintApiService = new CrossmintApiService(),
 	) {}
 
 	public getOrCreateDeviceId(): string {
@@ -74,6 +66,28 @@
 		}
 	}
 
+	async getLocalKeyInstance(
+		deviceId: string,
+		authData: { jwt: string; apiKey: string },
+		chainLayer: ChainLayer,
+	) {
+		let authShare = this.getCachedAuthShare();
+		if (!authShare) {
+			const { keyShare } = await this.api.getAuthShard(deviceId, authData);
+			await this.cacheAuthShare(keyShare);
+			authShare = keyShare;
+		}
+
+		const { privateKey, publicKey } = await this.reconstructKey(
+			authShare,
+			chainLayer,
+		);
+		return {
+			privateKey,
+			publicKey,
+		};
+	}
+
 	async reconstructKey(
 		authShare: string,
 		chainLayer: ChainLayer,
@@ -116,189 +130,19 @@
 		}
 	}
 
-	/**
-	 * Stores a device key shard in the local storage. It does not expire
-	 * @param shard The key shard to store
-	 */
-	async storeDeviceShare(share: string): Promise<void> {
+	storeDeviceShare(share: string): void {
 		localStorage.setItem("device-share", share);
 	}
 
-	/**
-	 * Stores an auth key shard in the local storage. Expires in 5 minutes
-	 * @param shard The key shard to store
-	 */
-	async cacheAuthShare(share: string): Promise<void> {
+	cacheAuthShare(share: string): void {
 		sessionStorage.setItem("auth-share", share);
 	}
 
-	/**
-	 * Retrieves a device key shard from local storage
-	 * @param shardId The ID of the shard to retrieve
-	 * @returns The key shard or null if not found
-	 */
 	getDeviceShare(): string | null {
 		return localStorage.getItem("device-share");
 	}
 
-	/**
-	 * Retrieves an auth key shard from local storage
-	 * @param shardId The ID of the shard to retrieve
-	 * @returns The key shard or null if not found
-	 */
 	getCachedAuthShare(): string | null {
 		return sessionStorage.getItem("auth-share");
 	}
-=======
-  constructor(
-    private readonly storageService: StorageService = new StorageService(),
-    private readonly crossmintApiService: CrossmintApiService = new CrossmintApiService(),
-    private readonly ed25519Service: Ed25519Service = new Ed25519Service()
-  ) {}
-
-  async init(): Promise<void> {
-    await this.storageService.initDatabase();
-  }
-
-  /**
-   * Recombines key shards to recover the private key and derive the public key
-   * @param shard1 First key shard
-   * @param shard2 Second key shard
-   * @param chainLayer The blockchain layer (solana, evm, etc.)
-   * @returns The recombined private key and public key
-   */
-  async recombineShards(
-    shard1: Uint8Array,
-    shard2: Uint8Array,
-    chainLayer: ChainLayer
-  ): Promise<RecombinedKeys> {
-    try {
-      const privateKey = await combine([shard1, shard2]);
-      const publicKey = await this.computePublicKey(privateKey, chainLayer);
-      return {
-        privateKey,
-        publicKey,
-      };
-    } catch (error) {
-      throw new Error(
-        `Failed to recombine key shards: ${error instanceof Error ? error.message : String(error)}`
-      );
-    }
-  }
-
-  async reconstructKey(authShard: KeyShard, chainLayer: ChainLayer): Promise<RecombinedKeys> {
-    const { deviceId, data } = authShard;
-    const deviceShard = await this.getDeviceKeyShardFromLocal(deviceId);
-    if (!deviceShard) {
-      throw new Error(`Device shard not found in IndexedDB for deviceId: ${deviceId}`);
-    }
-    return this.recombineShards(base64Decode(deviceShard.data), base64Decode(data), chainLayer);
-  }
-
-  /**
-   * Computes a public key from a private key for a specific chain
-   * @param privateKey The private key as Uint8Array
-   * @param chainLayer The blockchain layer (solana, evm, etc.)
-   * @returns The formatted public key as a string
-   */
-  private async computePublicKey(privateKey: Uint8Array, chainLayer: ChainLayer): Promise<string> {
-    if (privateKey.length !== 32) {
-      throw new Error(`Invalid private key length: ${privateKey.length}. Expected 32 bytes.`);
-    }
-
-    switch (chainLayer) {
-      case 'solana':
-        return await this.ed25519Service.getPublicKey(privateKey);
-      case 'evm':
-        throw new Error('EVM key derivation not yet implemented');
-      default:
-        throw new Error(`Unsupported chain layer: ${chainLayer}`);
-    }
-  }
-
-  /**
-   * Stores a device key shard in the local storage. It does not expire
-   * @param shard The key shard to store
-   */
-  async storeDeviceKeyShardLocally(shard: KeyShard): Promise<void> {
-    await this.storeKeyShardLocallyInStore(shard, Stores.DEVICE_SHARES);
-  }
-
-  /**
-   * Stores an auth key shard in the local storage. Expires in 5 minutes
-   * @param shard The key shard to store
-   */
-  async storeAuthKeyShardLocally(shard: KeyShard): Promise<void> {
-    await this.storeKeyShardLocallyInStore(shard, Stores.AUTH_SHARES, 60 * 5 * 1_000);
-  }
-
-  private async storeKeyShardLocallyInStore(
-    shard: KeyShard,
-    storeName: Stores,
-    expiresIn?: number
-  ): Promise<void> {
-    await this.storageService.storeItem(
-      storeName,
-      {
-        id: shard.deviceId,
-        data: shard.data,
-        type: 'base64KeyShard',
-        created: Date.now(),
-      },
-      expiresIn
-    );
-  }
-
-  /**
-   * Retrieves a device key shard from local storage
-   * @param shardId The ID of the shard to retrieve
-   * @returns The key shard or null if not found
-   */
-  async getDeviceKeyShardFromLocal(shardId: string): Promise<KeyShard | null> {
-    return this.getShardFromStore(Stores.DEVICE_SHARES, shardId);
-  }
-
-  /**
-   * Retrieves an auth key shard from local storage
-   * @param shardId The ID of the shard to retrieve
-   * @returns The key shard or null if not found
-   */
-  async tryGetAuthKeyShardFromLocal(shardId: string): Promise<KeyShard | null> {
-    return this.getShardFromStore(Stores.AUTH_SHARES, shardId);
-  }
-
-  async getLocalKeyInstance(
-    deviceId: string,
-    authData: { jwt: string; apiKey: string },
-    chainLayer: ChainLayer
-  ): Promise<RecombinedKeys> {
-    let authShard = await this.tryGetAuthKeyShardFromLocal(deviceId);
-    if (!authShard) {
-      const { keyShare } = await this.crossmintApiService.getAuthShard(deviceId, authData);
-      authShard = {
-        deviceId: deviceId,
-        data: keyShare,
-      };
-      await this.storeAuthKeyShardLocally(authShard);
-    }
-    const { privateKey, publicKey } = await this.reconstructKey(authShard, chainLayer);
-    return {
-      privateKey,
-      publicKey,
-    };
-  }
-
-  private async getShardFromStore(storeName: Stores, shardId: string): Promise<KeyShard | null> {
-    const item = await this.storageService.getItem(storeName, shardId);
-
-    if (!item) {
-      return null;
-    }
-
-    return {
-      deviceId: item.id,
-      data: item.data as string,
-    };
-  }
->>>>>>> cde5d055
 }