--- conflicted
+++ resolved
@@ -124,13 +124,8 @@
   }
 
   private async clear(signerId: string) {
-<<<<<<< HEAD
-    localStorage.removeItem(this.deviceShareStorageKey(signerId));
-    await this.deviceService.clearId();
-=======
     await this.indexedDB.removeItem(this.deviceShareStorageKey(signerId));
     this.deviceService.clearId();
->>>>>>> c00de78a
     this.authShareCache.clearCache();
   }
 }