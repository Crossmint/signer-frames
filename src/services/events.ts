import {
<<<<<<< HEAD
	ChildWindow,
	type HandshakeChild,
	type HandshakeOptions,
} from "@crossmint/client-sdk-window";
import { RNWebViewChild } from "@crossmint/client-sdk-rn-window";
import {
	signerInboundEvents,
	signerOutboundEvents,
} from "@crossmint/client-signers";
=======
  ChildWindow,
  type HandshakeChild,
  type HandshakeOptions,
  RNWebViewChild,
} from '@crossmint/client-sdk-window';
import { signerInboundEvents, signerOutboundEvents } from '@crossmint/client-signers';
>>>>>>> 51b26f2d

export class EventsService {
	private static messenger: HandshakeChild<
		typeof signerInboundEvents,
		typeof signerOutboundEvents
	> | null = null;

	/**
	 * Initialize the messenger and register event handlers
	 * The messenger is shared across all instances
	 */
	async initMessenger(options?: {
		handshakeOptions?: HandshakeOptions;
		targetOrigin?: string;
	}): Promise<void> {
		if (EventsService.messenger) {
			console.log("Messenger already initialized");
			return;
		}

<<<<<<< HEAD
		EventsService.messenger =
			"ReactNativeWebView" in window && window.ReactNativeWebView != null
				? new RNWebViewChild({
						incomingEvents: signerInboundEvents,
						outgoingEvents: signerOutboundEvents,
					})
				: new ChildWindow(window.parent, options?.targetOrigin ?? "*", {
						incomingEvents: signerInboundEvents,
						outgoingEvents: signerOutboundEvents,
						handshakeOptions: options?.handshakeOptions,
					});
=======
    EventsService.messenger =
      'ReactNativeWebView' in window && window.ReactNativeWebView != null
        ? new RNWebViewChild({
            incomingEvents: signerInboundEvents,
            outgoingEvents: signerOutboundEvents,
          })
        : new ChildWindow(window.parent, options?.targetOrigin ?? '*', {
            incomingEvents: signerInboundEvents,
            outgoingEvents: signerOutboundEvents,
            handshakeOptions: options?.handshakeOptions,
          });
>>>>>>> 51b26f2d

		await EventsService.messenger.handshakeWithParent();
	}

	/**
	 * Assert that the messenger is initialized and connected
	 */
	private assertMessengerInitialized(): void {
		if (!EventsService.messenger) {
			throw new Error("Messenger not initialized");
		}
		if (!EventsService.messenger.isConnected) {
			throw new Error("Messenger not connected");
		}
	}

	/**
	 * Get the messenger instance
	 */
	getMessenger(): NonNullable<typeof EventsService.messenger> {
		this.assertMessengerInitialized();
		return EventsService.messenger as NonNullable<
			typeof EventsService.messenger
		>;
	}
}<|MERGE_RESOLUTION|>--- conflicted
+++ resolved
@@ -1,5 +1,4 @@
 import {
-<<<<<<< HEAD
 	ChildWindow,
 	type HandshakeChild,
 	type HandshakeOptions,
@@ -9,47 +8,26 @@
 	signerInboundEvents,
 	signerOutboundEvents,
 } from "@crossmint/client-signers";
-=======
-  ChildWindow,
-  type HandshakeChild,
-  type HandshakeOptions,
-  RNWebViewChild,
-} from '@crossmint/client-sdk-window';
-import { signerInboundEvents, signerOutboundEvents } from '@crossmint/client-signers';
->>>>>>> 51b26f2d
 
 export class EventsService {
-	private static messenger: HandshakeChild<
-		typeof signerInboundEvents,
-		typeof signerOutboundEvents
-	> | null = null;
+  private static messenger: HandshakeChild<
+    typeof signerInboundEvents,
+    typeof signerOutboundEvents
+  > | null = null;
 
-	/**
-	 * Initialize the messenger and register event handlers
-	 * The messenger is shared across all instances
-	 */
-	async initMessenger(options?: {
-		handshakeOptions?: HandshakeOptions;
-		targetOrigin?: string;
-	}): Promise<void> {
-		if (EventsService.messenger) {
-			console.log("Messenger already initialized");
-			return;
-		}
+  /**
+   * Initialize the messenger and register event handlers
+   * The messenger is shared across all instances
+   */
+  async initMessenger(options?: {
+    handshakeOptions?: HandshakeOptions;
+    targetOrigin?: string;
+  }): Promise<void> {
+    if (EventsService.messenger) {
+      console.log('Messenger already initialized');
+      return;
+    }
 
-<<<<<<< HEAD
-		EventsService.messenger =
-			"ReactNativeWebView" in window && window.ReactNativeWebView != null
-				? new RNWebViewChild({
-						incomingEvents: signerInboundEvents,
-						outgoingEvents: signerOutboundEvents,
-					})
-				: new ChildWindow(window.parent, options?.targetOrigin ?? "*", {
-						incomingEvents: signerInboundEvents,
-						outgoingEvents: signerOutboundEvents,
-						handshakeOptions: options?.handshakeOptions,
-					});
-=======
     EventsService.messenger =
       'ReactNativeWebView' in window && window.ReactNativeWebView != null
         ? new RNWebViewChild({
@@ -61,30 +39,27 @@
             outgoingEvents: signerOutboundEvents,
             handshakeOptions: options?.handshakeOptions,
           });
->>>>>>> 51b26f2d
 
-		await EventsService.messenger.handshakeWithParent();
-	}
+    await EventsService.messenger.handshakeWithParent();
+  }
 
-	/**
-	 * Assert that the messenger is initialized and connected
-	 */
-	private assertMessengerInitialized(): void {
-		if (!EventsService.messenger) {
-			throw new Error("Messenger not initialized");
-		}
-		if (!EventsService.messenger.isConnected) {
-			throw new Error("Messenger not connected");
-		}
-	}
+  /**
+   * Assert that the messenger is initialized and connected
+   */
+  private assertMessengerInitialized(): void {
+    if (!EventsService.messenger) {
+      throw new Error('Messenger not initialized');
+    }
+    if (!EventsService.messenger.isConnected) {
+      throw new Error('Messenger not connected');
+    }
+  }
 
-	/**
-	 * Get the messenger instance
-	 */
-	getMessenger(): NonNullable<typeof EventsService.messenger> {
-		this.assertMessengerInitialized();
-		return EventsService.messenger as NonNullable<
-			typeof EventsService.messenger
-		>;
-	}
+  /**
+   * Get the messenger instance
+   */
+  getMessenger(): NonNullable<typeof EventsService.messenger> {
+    this.assertMessengerInitialized();
+    return EventsService.messenger as NonNullable<typeof EventsService.messenger>;
+  }
 }