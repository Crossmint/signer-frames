--- conflicted
+++ resolved
@@ -14,6 +14,7 @@
     'Content-Type': 'application/json',
     Authorization: `Bearer ${jwt}`,
     'x-api-key': apiKey,
+    ...(window?.crossmintId != null ? { 'x-app-identifier': window?.crossmintId } : {}),
   };
 }
 
@@ -120,7 +121,6 @@
     return request.execute(input, authData);
   }
 
-<<<<<<< HEAD
   async getAuthShard(
     deviceId: string,
     input: z.infer<typeof CrossmintApiService.getAuthShardInputSchema>,
@@ -139,25 +139,6 @@
       getHeaders,
     });
     return request.execute(undefined, authData);
-=======
-  private getHeaders({ jwt, apiKey }: { jwt: string; apiKey: string }): Record<string, string> {
-    const headers: Record<string, string> = {
-      'Content-Type': 'application/json',
-      Authorization: `Bearer ${jwt}`,
-      'x-api-key': apiKey,
-    };
-
-    // Add x-app-identifier only if running in a browser-like environment
-    // and the crossmintAppId is available on the window object.
-    if (typeof window !== 'undefined') {
-      const crossmintId = (window as WindowWithCrossmintAppId).crossmintAppId;
-      if (crossmintId != null) {
-        headers['x-app-identifier'] = crossmintId;
-      }
-    }
-
-    return headers;
->>>>>>> 7aba0b1b
   }
 
   protected async fetchWithRetry(
@@ -225,16 +206,8 @@
     }
     return `${baseUrl}/${basePath}`;
   }
-<<<<<<< HEAD
-=======
-
-  return {
-    origin,
-    environment,
-  };
 }
 
 interface WindowWithCrossmintAppId extends Window {
   crossmintAppId?: string;
->>>>>>> 7aba0b1b
 }