--- conflicted
+++ resolved
@@ -1,24 +1,13 @@
 import type {
-<<<<<<< HEAD
 	SignerIFrameEventName,
 	SignerInputEvent,
 	SignerOutputEvent,
 } from "@crossmint/client-signers";
 import type { CrossmintApiService } from "./api";
 import type { ShardingService } from "./sharding-service";
-import { base64Decode } from "../utils";
+import { base58Decode, base58Encode, base64Decode } from "../utils";
 import type { Ed25519Service } from "./ed25519";
-=======
-  SignerIFrameEventName,
-  SignerInputEvent,
-  SignerOutputEvent,
-} from '@crossmint/client-signers';
-import type { CrossmintApiService } from './api';
-import type { ShardingService } from './sharding-service';
-import { base58Decode, base58Encode, base64Decode } from '../utils';
-import type { Ed25519Service } from './ed25519';
-import { Keypair, PublicKey, VersionedTransaction } from '@solana/web3.js';
->>>>>>> cde5d055
+import { Keypair, PublicKey, VersionedTransaction } from "@solana/web3.js";
 const DEFAULT_TIMEOUT_MS = 10_000;
 
 const measureFunctionTime = async <T>(
@@ -121,30 +110,16 @@
 	};
 }
 
-<<<<<<< HEAD
 export class GetPublicKeyEventHandler extends BaseEventHandler<"get-public-key"> {
-	constructor(
-		private readonly api: CrossmintApiService,
-		private readonly shardingService: ShardingService,
-	) {
+	constructor(private readonly shardingService: ShardingService) {
 		super();
 	}
 	event = "request:get-public-key" as const;
 	responseEvent = "response:get-public-key" as const;
 	handler = async (payload: SignerInputEvent<"get-public-key">) => {
-		let authShare = await this.shardingService.getCachedAuthShare();
-		const deviceId = await this.shardingService.getOrCreateDeviceId();
-		if (!authShare) {
-			const { keyShare } = await this.api.getAuthShare(
-				deviceId,
-				payload.authData,
-			);
-			authShare = keyShare;
-			await this.shardingService.cacheAuthShare(keyShare);
-		}
-
-		const { publicKey } = await this.shardingService.reconstructKey(
-			authShare,
+		const { publicKey } = await this.shardingService.getLocalKeyInstance(
+			payload.deviceId,
+			payload.authData,
 			payload.data.chainLayer,
 		);
 		return {
@@ -155,7 +130,6 @@
 
 export class SignMessageEventHandler extends BaseEventHandler<"sign-message"> {
 	constructor(
-		private readonly api: CrossmintApiService,
 		private readonly shardingService: ShardingService,
 		private readonly ed25519Service: Ed25519Service,
 	) {
@@ -164,128 +138,57 @@
 	event = "request:sign-message" as const;
 	responseEvent = "response:sign-message" as const;
 	async handler(payload: SignerInputEvent<"sign-message">) {
-		console.log("[SignMessageEventHandler] Starting message signing process");
-		console.log("[SignMessageEventHandler] Checking for cached auth shard");
-		const deviceId = await this.shardingService.getOrCreateDeviceId();
-		let authShare = await this.shardingService.getCachedAuthShare();
-		if (!authShare) {
-			console.log(
-				"[SignMessageEventHandler] No cached auth shard found, fetching from API",
+		const { privateKey, publicKey } =
+			await this.shardingService.getLocalKeyInstance(
+				payload.deviceId,
+				payload.authData,
+				payload.data.chainLayer,
 			);
-			const { keyShare } = await this.api.getAuthShare(
-				deviceId,
-				payload.authData,
-			);
-			console.log("[SignMessageEventHandler] Storing new auth shard locally");
-			console.log("[SignMessageEventHandler] Auth shard:", authShare);
-			authShare = keyShare;
-			await this.shardingService.cacheAuthShare(keyShare);
-		} else {
-			console.log("[SignMessageEventHandler] Using cached auth shard");
-			console.log("[SignMessageEventHandler] Cached auth shard:", authShare);
-		}
-		console.log("[SignMessageEventHandler] Reconstructing key pair");
-		const { privateKey, publicKey } = await this.shardingService.reconstructKey(
-			authShare,
-			payload.data.chainLayer,
-		);
 		if (payload.data.chainLayer === "solana") {
-			console.log("[SignMessageEventHandler] Signing message for Solana chain");
 			const signature = await this.ed25519Service.signMessage(
 				payload.data.message,
 				privateKey,
 			);
-			console.log("[SignMessageEventHandler] Message signing complete");
 			return { signature, publicKey };
 		}
-		console.error(
-			"[SignMessageEventHandler] Unsupported chain layer:",
-			payload.data.chainLayer,
-		);
 		throw new Error("Chain layer not implemented");
 	}
 }
 
 export class SignTransactionEventHandler extends BaseEventHandler<"sign-transaction"> {
+	constructor(
+		private readonly shardingService: ShardingService,
+		private readonly ed25519Service: Ed25519Service,
+	) {
+		super();
+	}
 	event = "request:sign-transaction" as const;
 	responseEvent = "response:sign-transaction" as const;
 	handler = async (payload: SignerInputEvent<"sign-transaction">) => {
-		throw new Error("Not implemented");
+		const { privateKey, publicKey } =
+			await this.shardingService.getLocalKeyInstance(
+				payload.deviceId,
+				payload.authData,
+				payload.data.chainLayer,
+			);
+		if (payload.data.chainLayer === "solana") {
+			// TODO: try to delete the solana dependency
+			const transaction = await VersionedTransaction.deserialize(
+				base58Decode(payload.data.transaction),
+			);
+			const signerIndex = transaction.message.staticAccountKeys.findIndex(
+				(key) => key.equals(new PublicKey(publicKey)),
+			);
+			const kp = Keypair.fromSecretKey(
+				this.ed25519Service.getSecretKey(privateKey, publicKey),
+			);
+			await transaction.sign([kp]);
+			return {
+				publicKey,
+				transaction: base58Encode(transaction.serialize()),
+				signature: base58Encode(transaction.signatures[signerIndex]),
+			};
+		}
+		throw new Error("Chain layer not implemented");
 	};
-=======
-export class GetPublicKeyEventHandler extends BaseEventHandler<'get-public-key'> {
-  constructor(private readonly shardingService: ShardingService) {
-    super();
-  }
-  event = 'request:get-public-key' as const;
-  responseEvent = 'response:get-public-key' as const;
-  handler = async (payload: SignerInputEvent<'get-public-key'>) => {
-    const { publicKey } = await this.shardingService.getLocalKeyInstance(
-      payload.deviceId,
-      payload.authData,
-      payload.data.chainLayer
-    );
-    return {
-      publicKey,
-    };
-  };
-}
-
-export class SignMessageEventHandler extends BaseEventHandler<'sign-message'> {
-  constructor(
-    private readonly shardingService: ShardingService,
-    private readonly ed25519Service: Ed25519Service
-  ) {
-    super();
-  }
-  event = 'request:sign-message' as const;
-  responseEvent = 'response:sign-message' as const;
-  async handler(payload: SignerInputEvent<'sign-message'>) {
-    const { privateKey, publicKey } = await this.shardingService.getLocalKeyInstance(
-      payload.deviceId,
-      payload.authData,
-      payload.data.chainLayer
-    );
-    if (payload.data.chainLayer === 'solana') {
-      const signature = await this.ed25519Service.signMessage(payload.data.message, privateKey);
-      return { signature, publicKey };
-    }
-    throw new Error('Chain layer not implemented');
-  }
-}
-
-export class SignTransactionEventHandler extends BaseEventHandler<'sign-transaction'> {
-  constructor(
-    private readonly shardingService: ShardingService,
-    private readonly ed25519Service: Ed25519Service
-  ) {
-    super();
-  }
-  event = 'request:sign-transaction' as const;
-  responseEvent = 'response:sign-transaction' as const;
-  handler = async (payload: SignerInputEvent<'sign-transaction'>) => {
-    const { privateKey, publicKey } = await this.shardingService.getLocalKeyInstance(
-      payload.deviceId,
-      payload.authData,
-      payload.data.chainLayer
-    );
-    if (payload.data.chainLayer === 'solana') {
-      // TODO: try to delete the solana dependency
-      const transaction = await VersionedTransaction.deserialize(
-        base58Decode(payload.data.transaction)
-      );
-      const signerIndex = transaction.message.staticAccountKeys.findIndex(key =>
-        key.equals(new PublicKey(publicKey))
-      );
-      const kp = Keypair.fromSecretKey(this.ed25519Service.getSecretKey(privateKey, publicKey));
-      await transaction.sign([kp]);
-      return {
-        publicKey,
-        transaction: base58Encode(transaction.serialize()),
-        signature: base58Encode(transaction.signatures[signerIndex]),
-      };
-    }
-    throw new Error('Chain layer not implemented');
-  };
->>>>>>> cde5d055
 }