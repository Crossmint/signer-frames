--- conflicted
+++ resolved
@@ -65,10 +65,6 @@
     fpe: fpeService,
     cryptoKey: cryptoKeyService,
     device: deviceService,
-<<<<<<< HEAD
-    storage: storageService,
-=======
->>>>>>> 35d95f95
   } satisfies Record<string, CrossmintFrameService>;
   return services;
 };