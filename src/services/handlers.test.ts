--- conflicted
+++ resolved
@@ -101,17 +101,6 @@
         },
       };
 
-<<<<<<< HEAD
-      mockServices.sharding.getMasterSecret.mockResolvedValue(TEST_FIXTURES.masterSecret);
-      mockServices.keyGeneration.getPrivateKeyFromSeed.mockResolvedValue(TEST_FIXTURES.secretKey);
-      mockServices.keyGeneration.getAddressFromSeed.mockResolvedValue(TEST_FIXTURES.publicKey);
-
-      const result = await handler.handler(testInput);
-
-      expect(mockServices.sharding.getMasterSecret).toHaveBeenCalledWith(testInput.authData);
-      expect(mockServices.keyGeneration.getAddressFromSeed).toHaveBeenCalledWith(
-        'solana',
-=======
       mockServices.sharding.reconstructMasterSecret.mockResolvedValue(TEST_FIXTURES.masterSecret);
       mockServices.ed25519.secretKeyFromSeed.mockResolvedValue(TEST_FIXTURES.secretKey);
       mockServices.ed25519.getPublicKey.mockResolvedValue(TEST_FIXTURES.publicKey);
@@ -122,7 +111,6 @@
         testInput.authData
       );
       expect(mockServices.ed25519.secretKeyFromSeed).toHaveBeenCalledWith(
->>>>>>> 34af2283
         TEST_FIXTURES.masterSecret
       );
       expect(result).toEqual({ publicKey: TEST_FIXTURES.publicKey });
